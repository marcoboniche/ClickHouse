--- conflicted
+++ resolved
@@ -227,18 +227,15 @@
 		CLIENT_HAS_CONNECTED_TO_WRONG_PORT,
 		TABLE_IS_DROPPED,
 		DATABASE_NOT_EMPTY,
-<<<<<<< HEAD
 		DUPLICATE_INTERSERVER_IO_ENDPOINT,
 		NO_SUCH_INTERSERVER_IO_ENDPOINT,
 		ADDING_REPLICA_TO_NON_EMPTY_TABLE,
 		UNEXPECTED_AST_STRUCTURE,
 		REPLICA_IS_ALREADY_ACTIVE,
 		NO_ZOOKEEPER,
-=======
 		NO_FILE_IN_DATA_PART,
 		UNEXPECTED_FILE_IN_DATA_PART,
 		BAD_SIZE_OF_FILE_IN_DATA_PART,
->>>>>>> 347c8c90
 
 		POCO_EXCEPTION = 1000,
 		STD_EXCEPTION,
